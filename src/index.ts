--- conflicted
+++ resolved
@@ -33,7 +33,6 @@
     }
 
     // Collection or Query
-<<<<<<< HEAD
     return onSnapshot(ref, async (qs) => {
       const datum = qs.docs.map(d => {
         const data = d.data()
@@ -44,10 +43,6 @@
         })
         return data
       })
-=======
-    return onSnapshot(ref, (qs) => {
-      const datum = qs.docs.map(d => d.data())
->>>>>>> 4a83d624
       store.$patch((state) => {
         state[key] = datum
       })
